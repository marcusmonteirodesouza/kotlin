--- conflicted
+++ resolved
@@ -23,22 +23,14 @@
           "unexpectedBehaviour": false
         },
         {
-<<<<<<< HEAD
-          "specVersion": "0.1-155",
-=======
-          "specVersion": "0.1-152",
->>>>>>> 75fd9dc4
+          "specVersion": "0.1-152",
           "casesNumber": 0,
           "description": "When",
           "path": "compiler/testData/diagnostics/tests/when/When.kt",
           "unexpectedBehaviour": false
         },
         {
-<<<<<<< HEAD
-          "specVersion": "0.1-155",
-=======
-          "specVersion": "0.1-152",
->>>>>>> 75fd9dc4
+          "specVersion": "0.1-152",
           "casesNumber": 0,
           "description": "Redundant else",
           "path": "compiler/testData/diagnostics/tests/when/RedundantElse.kt",
@@ -59,77 +51,49 @@
           "unexpectedBehaviour": false
         },
         {
-<<<<<<< HEAD
-          "specVersion": "0.1-155",
-=======
-          "specVersion": "0.1-152",
->>>>>>> 75fd9dc4
+          "specVersion": "0.1-152",
           "casesNumber": 0,
           "description": "When type disjunctions",
           "path": "compiler/testData/diagnostics/tests/when/WhenTypeDisjunctions.kt",
           "unexpectedBehaviour": false
         },
         {
-<<<<<<< HEAD
-          "specVersion": "0.1-155",
-=======
-          "specVersion": "0.1-152",
->>>>>>> 75fd9dc4
+          "specVersion": "0.1-152",
           "casesNumber": 0,
           "description": "Branch bypass val",
           "path": "compiler/testData/diagnostics/tests/when/BranchBypassVal.kt",
           "unexpectedBehaviour": false
         },
         {
-<<<<<<< HEAD
-          "specVersion": "0.1-155",
-=======
-          "specVersion": "0.1-152",
->>>>>>> 75fd9dc4
+          "specVersion": "0.1-152",
           "casesNumber": 0,
           "description": "When",
           "path": "compiler/testData/diagnostics/tests/when/When.kt",
           "unexpectedBehaviour": false
         },
         {
-<<<<<<< HEAD
-          "specVersion": "0.1-155",
-=======
-          "specVersion": "0.1-152",
->>>>>>> 75fd9dc4
+          "specVersion": "0.1-152",
           "casesNumber": 0,
           "description": "Branch bypass var",
           "path": "compiler/testData/diagnostics/tests/when/BranchBypassVar.kt",
           "unexpectedBehaviour": false
         },
         {
-<<<<<<< HEAD
-          "specVersion": "0.1-155",
-=======
-          "specVersion": "0.1-152",
->>>>>>> 75fd9dc4
+          "specVersion": "0.1-152",
           "casesNumber": 0,
           "description": "Exhaustive enum mixed",
           "path": "compiler/testData/diagnostics/tests/when/ExhaustiveEnumMixed.kt",
           "unexpectedBehaviour": false
         },
         {
-<<<<<<< HEAD
-          "specVersion": "0.1-155",
-=======
-          "specVersion": "0.1-152",
->>>>>>> 75fd9dc4
+          "specVersion": "0.1-152",
           "casesNumber": 0,
           "description": "Exhaustive enum is",
           "path": "compiler/testData/diagnostics/tests/when/ExhaustiveEnumIs.kt",
           "unexpectedBehaviour": false
         },
         {
-<<<<<<< HEAD
-          "specVersion": "0.1-155",
-=======
-          "specVersion": "0.1-152",
->>>>>>> 75fd9dc4
+          "specVersion": "0.1-152",
           "casesNumber": 0,
           "description": "Top level sealed",
           "path": "compiler/testData/diagnostics/tests/when/TopLevelSealed.kt",
@@ -150,11 +114,7 @@
           "unexpectedBehaviour": false
         },
         {
-<<<<<<< HEAD
-          "specVersion": "0.1-155",
-=======
-          "specVersion": "0.1-152",
->>>>>>> 75fd9dc4
+          "specVersion": "0.1-152",
           "casesNumber": 0,
           "description": "When",
           "path": "compiler/testData/diagnostics/tests/when/When.kt",
@@ -171,44 +131,28 @@
       ],
       "5": [
         {
-<<<<<<< HEAD
-          "specVersion": "0.1-155",
-=======
-          "specVersion": "0.1-152",
->>>>>>> 75fd9dc4
+          "specVersion": "0.1-152",
           "casesNumber": 0,
           "description": "When",
           "path": "compiler/testData/diagnostics/tests/when/When.kt",
           "unexpectedBehaviour": false
         },
         {
-<<<<<<< HEAD
-          "specVersion": "0.1-155",
-=======
-          "specVersion": "0.1-152",
->>>>>>> 75fd9dc4
+          "specVersion": "0.1-152",
           "casesNumber": 0,
           "description": "Empty condition with expression enum",
           "path": "compiler/testData/diagnostics/tests/when/EmptyConditionWithExpressionEnum.kt",
           "unexpectedBehaviour": false
         },
         {
-<<<<<<< HEAD
-          "specVersion": "0.1-155",
-=======
-          "specVersion": "0.1-152",
->>>>>>> 75fd9dc4
+          "specVersion": "0.1-152",
           "casesNumber": 0,
           "description": "Exhaustive enum mixed",
           "path": "compiler/testData/diagnostics/tests/when/ExhaustiveEnumMixed.kt",
           "unexpectedBehaviour": false
         },
         {
-<<<<<<< HEAD
-          "specVersion": "0.1-155",
-=======
-          "specVersion": "0.1-152",
->>>>>>> 75fd9dc4
+          "specVersion": "0.1-152",
           "casesNumber": 0,
           "description": "Empty condition with expression",
           "path": "compiler/testData/diagnostics/tests/when/EmptyConditionWithExpression.kt",
@@ -217,11 +161,7 @@
       ],
       "9": [
         {
-<<<<<<< HEAD
-          "specVersion": "0.1-155",
-=======
-          "specVersion": "0.1-152",
->>>>>>> 75fd9dc4
+          "specVersion": "0.1-152",
           "casesNumber": 0,
           "description": "When",
           "path": "compiler/testData/diagnostics/tests/when/When.kt",
@@ -230,22 +170,14 @@
       ],
       "10": [
         {
-<<<<<<< HEAD
-          "specVersion": "0.1-155",
-=======
-          "specVersion": "0.1-152",
->>>>>>> 75fd9dc4
+          "specVersion": "0.1-152",
           "casesNumber": 0,
           "description": "When",
           "path": "compiler/testData/diagnostics/tests/when/When.kt",
           "unexpectedBehaviour": false
         },
         {
-<<<<<<< HEAD
-          "specVersion": "0.1-155",
-=======
-          "specVersion": "0.1-152",
->>>>>>> 75fd9dc4
+          "specVersion": "0.1-152",
           "casesNumber": 0,
           "description": "Redundant else",
           "path": "compiler/testData/diagnostics/tests/when/RedundantElse.kt",
@@ -288,33 +220,21 @@
           "unexpectedBehaviour": true
         },
         {
-<<<<<<< HEAD
-          "specVersion": "0.1-155",
-=======
-          "specVersion": "0.1-152",
->>>>>>> 75fd9dc4
+          "specVersion": "0.1-152",
           "casesNumber": 0,
           "description": "Branch false bypass",
           "path": "compiler/testData/diagnostics/tests/when/BranchFalseBypass.kt",
           "unexpectedBehaviour": false
         },
         {
-<<<<<<< HEAD
-          "specVersion": "0.1-155",
-=======
-          "specVersion": "0.1-152",
->>>>>>> 75fd9dc4
+          "specVersion": "0.1-152",
           "casesNumber": 0,
           "description": "Branch false bypass else",
           "path": "compiler/testData/diagnostics/tests/when/BranchFalseBypassElse.kt",
           "unexpectedBehaviour": false
         },
         {
-<<<<<<< HEAD
-          "specVersion": "0.1-155",
-=======
-          "specVersion": "0.1-152",
->>>>>>> 75fd9dc4
+          "specVersion": "0.1-152",
           "casesNumber": 0,
           "description": "Kt10809",
           "path": "compiler/testData/diagnostics/tests/when/kt10809.kt",
@@ -359,33 +279,21 @@
       ],
       "5": [
         {
-<<<<<<< HEAD
-          "specVersion": "0.1-155",
-=======
-          "specVersion": "0.1-152",
->>>>>>> 75fd9dc4
+          "specVersion": "0.1-152",
           "casesNumber": 0,
           "description": "Annotated when statement",
           "path": "compiler/testData/diagnostics/tests/when/AnnotatedWhenStatement.kt",
           "unexpectedBehaviour": false
         },
         {
-<<<<<<< HEAD
-          "specVersion": "0.1-155",
-=======
-          "specVersion": "0.1-152",
->>>>>>> 75fd9dc4
+          "specVersion": "0.1-152",
           "casesNumber": 0,
           "description": "Kt4434",
           "path": "compiler/testData/diagnostics/tests/when/kt4434.kt",
           "unexpectedBehaviour": false
         },
         {
-<<<<<<< HEAD
-          "specVersion": "0.1-155",
-=======
-          "specVersion": "0.1-152",
->>>>>>> 75fd9dc4
+          "specVersion": "0.1-152",
           "casesNumber": 0,
           "description": "Exhaustive initialization",
           "path": "compiler/testData/diagnostics/tests/when/ExhaustiveInitialization.kt",
@@ -414,22 +322,14 @@
     "neg": {
       "1": [
         {
-<<<<<<< HEAD
-          "specVersion": "0.1-155",
-=======
-          "specVersion": "0.1-152",
->>>>>>> 75fd9dc4
+          "specVersion": "0.1-152",
           "casesNumber": 0,
           "description": "Empty condition with expression enum",
           "path": "compiler/testData/diagnostics/tests/when/EmptyConditionWithExpressionEnum.kt",
           "unexpectedBehaviour": false
         },
         {
-<<<<<<< HEAD
-          "specVersion": "0.1-155",
-=======
-          "specVersion": "0.1-152",
->>>>>>> 75fd9dc4
+          "specVersion": "0.1-152",
           "casesNumber": 0,
           "description": "Empty condition with expression",
           "path": "compiler/testData/diagnostics/tests/when/EmptyConditionWithExpression.kt",
@@ -438,22 +338,14 @@
       ],
       "2": [
         {
-<<<<<<< HEAD
-          "specVersion": "0.1-155",
-=======
-          "specVersion": "0.1-152",
->>>>>>> 75fd9dc4
+          "specVersion": "0.1-152",
           "casesNumber": 0,
           "description": "Empty condition with expression enum",
           "path": "compiler/testData/diagnostics/tests/when/EmptyConditionWithExpressionEnum.kt",
           "unexpectedBehaviour": false
         },
         {
-<<<<<<< HEAD
-          "specVersion": "0.1-155",
-=======
-          "specVersion": "0.1-152",
->>>>>>> 75fd9dc4
+          "specVersion": "0.1-152",
           "casesNumber": 0,
           "description": "Empty condition with expression",
           "path": "compiler/testData/diagnostics/tests/when/EmptyConditionWithExpression.kt",
@@ -486,33 +378,21 @@
           "unexpectedBehaviour": false
         },
         {
-<<<<<<< HEAD
-          "specVersion": "0.1-155",
-=======
-          "specVersion": "0.1-152",
->>>>>>> 75fd9dc4
+          "specVersion": "0.1-152",
           "casesNumber": 0,
           "description": "When and lambda with expected type",
           "path": "compiler/testData/diagnostics/tests/when/whenAndLambdaWithExpectedType.kt",
           "unexpectedBehaviour": false
         },
         {
-<<<<<<< HEAD
-          "specVersion": "0.1-155",
-=======
-          "specVersion": "0.1-152",
->>>>>>> 75fd9dc4
+          "specVersion": "0.1-152",
           "casesNumber": 0,
           "description": "Reserved exhaustive when",
           "path": "compiler/testData/diagnostics/tests/when/ReservedExhaustiveWhen.kt",
           "unexpectedBehaviour": false
         },
         {
-<<<<<<< HEAD
-          "specVersion": "0.1-155",
-=======
-          "specVersion": "0.1-152",
->>>>>>> 75fd9dc4
+          "specVersion": "0.1-152",
           "casesNumber": 0,
           "description": "When with nothing and lambdas",
           "path": "compiler/testData/diagnostics/tests/when/whenWithNothingAndLambdas.kt",
@@ -521,11 +401,7 @@
       ],
       "5": [
         {
-<<<<<<< HEAD
-          "specVersion": "0.1-155",
-=======
-          "specVersion": "0.1-152",
->>>>>>> 75fd9dc4
+          "specVersion": "0.1-152",
           "casesNumber": 0,
           "description": "When",
           "path": "compiler/testData/diagnostics/tests/when/When.kt",
@@ -562,44 +438,28 @@
           "unexpectedBehaviour": false
         },
         {
-<<<<<<< HEAD
-          "specVersion": "0.1-155",
-=======
-          "specVersion": "0.1-152",
->>>>>>> 75fd9dc4
+          "specVersion": "0.1-152",
           "casesNumber": 0,
           "description": "Kt10811",
           "path": "compiler/testData/diagnostics/tests/when/kt10811.kt",
           "unexpectedBehaviour": false
         },
         {
-<<<<<<< HEAD
-          "specVersion": "0.1-155",
-=======
-          "specVersion": "0.1-152",
->>>>>>> 75fd9dc4
+          "specVersion": "0.1-152",
           "casesNumber": 0,
           "description": "Kt9972",
           "path": "compiler/testData/diagnostics/tests/when/kt9972.kt",
           "unexpectedBehaviour": false
         },
         {
-<<<<<<< HEAD
-          "specVersion": "0.1-155",
-=======
-          "specVersion": "0.1-152",
->>>>>>> 75fd9dc4
+          "specVersion": "0.1-152",
           "casesNumber": 0,
           "description": "Comma in when condition without argument",
           "path": "compiler/testData/diagnostics/tests/when/CommaInWhenConditionWithoutArgument.kt",
           "unexpectedBehaviour": false
         },
         {
-<<<<<<< HEAD
-          "specVersion": "0.1-155",
-=======
-          "specVersion": "0.1-152",
->>>>>>> 75fd9dc4
+          "specVersion": "0.1-152",
           "casesNumber": 0,
           "description": "Kt10809",
           "path": "compiler/testData/diagnostics/tests/when/kt10809.kt",
@@ -608,11 +468,7 @@
       ],
       "4": [
         {
-<<<<<<< HEAD
-          "specVersion": "0.1-155",
-=======
-          "specVersion": "0.1-152",
->>>>>>> 75fd9dc4
+          "specVersion": "0.1-152",
           "casesNumber": 0,
           "description": "Duplicated labels",
           "path": "compiler/testData/diagnostics/tests/when/DuplicatedLabels.kt",
@@ -621,11 +477,7 @@
       ],
       "5": [
         {
-<<<<<<< HEAD
-          "specVersion": "0.1-155",
-=======
-          "specVersion": "0.1-152",
->>>>>>> 75fd9dc4
+          "specVersion": "0.1-152",
           "casesNumber": 0,
           "description": "Duplicated labels",
           "path": "compiler/testData/diagnostics/tests/when/DuplicatedLabels.kt",
@@ -644,374 +496,238 @@
           "unexpectedBehaviour": false
         },
         {
-<<<<<<< HEAD
-          "specVersion": "0.1-155",
-=======
-          "specVersion": "0.1-152",
->>>>>>> 75fd9dc4
+          "specVersion": "0.1-152",
           "casesNumber": 0,
           "description": "When type disjunctions",
           "path": "compiler/testData/diagnostics/tests/when/WhenTypeDisjunctions.kt",
           "unexpectedBehaviour": false
         },
         {
-<<<<<<< HEAD
-          "specVersion": "0.1-155",
-=======
-          "specVersion": "0.1-152",
->>>>>>> 75fd9dc4
+          "specVersion": "0.1-152",
           "casesNumber": 0,
           "description": "Exhaustive boolean nullable",
           "path": "compiler/testData/diagnostics/tests/when/ExhaustiveBooleanNullable.kt",
           "unexpectedBehaviour": false
         },
         {
-<<<<<<< HEAD
-          "specVersion": "0.1-155",
-=======
-          "specVersion": "0.1-152",
->>>>>>> 75fd9dc4
+          "specVersion": "0.1-152",
           "casesNumber": 0,
           "description": "Non exhaustive warning null",
           "path": "compiler/testData/diagnostics/tests/when/NonExhaustiveWarningNull.kt",
           "unexpectedBehaviour": false
         },
         {
-<<<<<<< HEAD
-          "specVersion": "0.1-155",
-=======
-          "specVersion": "0.1-152",
->>>>>>> 75fd9dc4
+          "specVersion": "0.1-152",
           "casesNumber": 0,
           "description": "No else returned unit",
           "path": "compiler/testData/diagnostics/tests/when/NoElseReturnedUnit.kt",
           "unexpectedBehaviour": false
         },
         {
-<<<<<<< HEAD
-          "specVersion": "0.1-155",
-=======
-          "specVersion": "0.1-152",
->>>>>>> 75fd9dc4
+          "specVersion": "0.1-152",
           "casesNumber": 0,
           "description": "No else expected unit",
           "path": "compiler/testData/diagnostics/tests/when/NoElseExpectedUnit.kt",
           "unexpectedBehaviour": false
         },
         {
-<<<<<<< HEAD
-          "specVersion": "0.1-155",
-=======
-          "specVersion": "0.1-152",
->>>>>>> 75fd9dc4
+          "specVersion": "0.1-152",
           "casesNumber": 0,
           "description": "Branch bypass val",
           "path": "compiler/testData/diagnostics/tests/when/BranchBypassVal.kt",
           "unexpectedBehaviour": false
         },
         {
-<<<<<<< HEAD
-          "specVersion": "0.1-155",
-=======
-          "specVersion": "0.1-152",
->>>>>>> 75fd9dc4
+          "specVersion": "0.1-152",
           "casesNumber": 0,
           "description": "Non exhaustive warning",
           "path": "compiler/testData/diagnostics/tests/when/NonExhaustiveWarning.kt",
           "unexpectedBehaviour": false
         },
         {
-<<<<<<< HEAD
-          "specVersion": "0.1-155",
-=======
-          "specVersion": "0.1-152",
->>>>>>> 75fd9dc4
+          "specVersion": "0.1-152",
           "casesNumber": 0,
           "description": "Exhaustive val over conditional init",
           "path": "compiler/testData/diagnostics/tests/when/ExhaustiveValOverConditionalInit.kt",
           "unexpectedBehaviour": false
         },
         {
-<<<<<<< HEAD
-          "specVersion": "0.1-155",
-=======
-          "specVersion": "0.1-152",
->>>>>>> 75fd9dc4
+          "specVersion": "0.1-152",
           "casesNumber": 0,
           "description": "Exhaustive boolean brackets",
           "path": "compiler/testData/diagnostics/tests/when/ExhaustiveBooleanBrackets.kt",
           "unexpectedBehaviour": false
         },
         {
-<<<<<<< HEAD
-          "specVersion": "0.1-155",
-=======
-          "specVersion": "0.1-152",
->>>>>>> 75fd9dc4
+          "specVersion": "0.1-152",
           "casesNumber": 0,
           "description": "When",
           "path": "compiler/testData/diagnostics/tests/when/When.kt",
           "unexpectedBehaviour": false
         },
         {
-<<<<<<< HEAD
-          "specVersion": "0.1-155",
-=======
-          "specVersion": "0.1-152",
->>>>>>> 75fd9dc4
+          "specVersion": "0.1-152",
           "casesNumber": 0,
           "description": "Exhaustive boolean complex",
           "path": "compiler/testData/diagnostics/tests/when/ExhaustiveBooleanComplex.kt",
           "unexpectedBehaviour": false
         },
         {
-<<<<<<< HEAD
-          "specVersion": "0.1-155",
-=======
-          "specVersion": "0.1-152",
->>>>>>> 75fd9dc4
+          "specVersion": "0.1-152",
           "casesNumber": 0,
           "description": "No else returned coercion to unit",
           "path": "compiler/testData/diagnostics/tests/when/NoElseReturnedCoercionToUnit.kt",
           "unexpectedBehaviour": false
         },
         {
-<<<<<<< HEAD
-          "specVersion": "0.1-155",
-=======
-          "specVersion": "0.1-152",
->>>>>>> 75fd9dc4
+          "specVersion": "0.1-152",
           "casesNumber": 0,
           "description": "Non exhaustive warning false",
           "path": "compiler/testData/diagnostics/tests/when/NonExhaustiveWarningFalse.kt",
           "unexpectedBehaviour": false
         },
         {
-<<<<<<< HEAD
-          "specVersion": "0.1-155",
-=======
-          "specVersion": "0.1-152",
->>>>>>> 75fd9dc4
+          "specVersion": "0.1-152",
           "casesNumber": 0,
           "description": "Non exhaustive warning for sealed class",
           "path": "compiler/testData/diagnostics/tests/when/NonExhaustiveWarningForSealedClass.kt",
           "unexpectedBehaviour": false
         },
         {
-<<<<<<< HEAD
-          "specVersion": "0.1-155",
-=======
-          "specVersion": "0.1-152",
->>>>>>> 75fd9dc4
+          "specVersion": "0.1-152",
           "casesNumber": 0,
           "description": "Reserved exhaustive when",
           "path": "compiler/testData/diagnostics/tests/when/ReservedExhaustiveWhen.kt",
           "unexpectedBehaviour": false
         },
         {
-<<<<<<< HEAD
-          "specVersion": "0.1-155",
-=======
-          "specVersion": "0.1-152",
->>>>>>> 75fd9dc4
+          "specVersion": "0.1-152",
           "casesNumber": 0,
           "description": "Exhaustive boolean",
           "path": "compiler/testData/diagnostics/tests/when/ExhaustiveBoolean.kt",
           "unexpectedBehaviour": false
         },
         {
-<<<<<<< HEAD
-          "specVersion": "0.1-155",
-=======
-          "specVersion": "0.1-152",
->>>>>>> 75fd9dc4
+          "specVersion": "0.1-152",
           "casesNumber": 0,
           "description": "Branch bypass var",
           "path": "compiler/testData/diagnostics/tests/when/BranchBypassVar.kt",
           "unexpectedBehaviour": false
         },
         {
-<<<<<<< HEAD
-          "specVersion": "0.1-155",
-=======
-          "specVersion": "0.1-152",
->>>>>>> 75fd9dc4
+          "specVersion": "0.1-152",
           "casesNumber": 0,
           "description": "Non exhaustive platform enum",
           "path": "compiler/testData/diagnostics/tests/when/NonExhaustivePlatformEnum.kt",
           "unexpectedBehaviour": false
         },
         {
-<<<<<<< HEAD
-          "specVersion": "0.1-155",
-=======
-          "specVersion": "0.1-152",
->>>>>>> 75fd9dc4
+          "specVersion": "0.1-152",
           "casesNumber": 0,
           "description": "No else returned from lambda expected int",
           "path": "compiler/testData/diagnostics/tests/when/NoElseReturnedFromLambdaExpectedInt.kt",
           "unexpectedBehaviour": false
         },
         {
-<<<<<<< HEAD
-          "specVersion": "0.1-155",
-=======
-          "specVersion": "0.1-152",
->>>>>>> 75fd9dc4
+          "specVersion": "0.1-152",
           "casesNumber": 0,
           "description": "Exhaustive var over conditional init",
           "path": "compiler/testData/diagnostics/tests/when/ExhaustiveVarOverConditionalInit.kt",
           "unexpectedBehaviour": false
         },
         {
-<<<<<<< HEAD
-          "specVersion": "0.1-155",
-=======
-          "specVersion": "0.1-152",
->>>>>>> 75fd9dc4
+          "specVersion": "0.1-152",
           "casesNumber": 0,
           "description": "Empty condition with expression enum",
           "path": "compiler/testData/diagnostics/tests/when/EmptyConditionWithExpressionEnum.kt",
           "unexpectedBehaviour": false
         },
         {
-<<<<<<< HEAD
-          "specVersion": "0.1-155",
-=======
-          "specVersion": "0.1-152",
->>>>>>> 75fd9dc4
+          "specVersion": "0.1-152",
           "casesNumber": 0,
           "description": "Exhaustive enum mixed",
           "path": "compiler/testData/diagnostics/tests/when/ExhaustiveEnumMixed.kt",
           "unexpectedBehaviour": false
         },
         {
-<<<<<<< HEAD
-          "specVersion": "0.1-155",
-=======
-          "specVersion": "0.1-152",
->>>>>>> 75fd9dc4
+          "specVersion": "0.1-152",
           "casesNumber": 0,
           "description": "Empty condition with expression",
           "path": "compiler/testData/diagnostics/tests/when/EmptyConditionWithExpression.kt",
           "unexpectedBehaviour": false
         },
         {
-<<<<<<< HEAD
-          "specVersion": "0.1-155",
-=======
-          "specVersion": "0.1-152",
->>>>>>> 75fd9dc4
+          "specVersion": "0.1-152",
           "casesNumber": 0,
           "description": "Property not initialized",
           "path": "compiler/testData/diagnostics/tests/when/PropertyNotInitialized.kt",
           "unexpectedBehaviour": false
         },
         {
-<<<<<<< HEAD
-          "specVersion": "0.1-155",
-=======
-          "specVersion": "0.1-152",
->>>>>>> 75fd9dc4
+          "specVersion": "0.1-152",
           "casesNumber": 0,
           "description": "Non exhaustive warning else",
           "path": "compiler/testData/diagnostics/tests/when/NonExhaustiveWarningElse.kt",
           "unexpectedBehaviour": false
         },
         {
-<<<<<<< HEAD
-          "specVersion": "0.1-155",
-=======
-          "specVersion": "0.1-152",
->>>>>>> 75fd9dc4
+          "specVersion": "0.1-152",
           "casesNumber": 0,
           "description": "Redundant else",
           "path": "compiler/testData/diagnostics/tests/when/RedundantElse.kt",
           "unexpectedBehaviour": false
         },
         {
-<<<<<<< HEAD
-          "specVersion": "0.1-155",
-=======
-          "specVersion": "0.1-152",
->>>>>>> 75fd9dc4
+          "specVersion": "0.1-152",
           "casesNumber": 0,
           "description": "Non exhaustive with nullability check",
           "path": "compiler/testData/diagnostics/tests/when/NonExhaustiveWithNullabilityCheck.kt",
           "unexpectedBehaviour": false
         },
         {
-<<<<<<< HEAD
-          "specVersion": "0.1-155",
-=======
-          "specVersion": "0.1-152",
->>>>>>> 75fd9dc4
+          "specVersion": "0.1-152",
           "casesNumber": 0,
           "description": "No else no expected type",
           "path": "compiler/testData/diagnostics/tests/when/NoElseNoExpectedType.kt",
           "unexpectedBehaviour": false
         },
         {
-<<<<<<< HEAD
-          "specVersion": "0.1-155",
-=======
-          "specVersion": "0.1-152",
->>>>>>> 75fd9dc4
+          "specVersion": "0.1-152",
           "casesNumber": 0,
           "description": "Exhaustive enum is",
           "path": "compiler/testData/diagnostics/tests/when/ExhaustiveEnumIs.kt",
           "unexpectedBehaviour": false
         },
         {
-<<<<<<< HEAD
-          "specVersion": "0.1-155",
-=======
-          "specVersion": "0.1-152",
->>>>>>> 75fd9dc4
+          "specVersion": "0.1-152",
           "casesNumber": 0,
           "description": "No else returned non unit",
           "path": "compiler/testData/diagnostics/tests/when/NoElseReturnedNonUnit.kt",
           "unexpectedBehaviour": false
         },
         {
-<<<<<<< HEAD
-          "specVersion": "0.1-155",
-=======
-          "specVersion": "0.1-152",
->>>>>>> 75fd9dc4
+          "specVersion": "0.1-152",
           "casesNumber": 0,
           "description": "Exhaustive break continue",
           "path": "compiler/testData/diagnostics/tests/when/ExhaustiveBreakContinue.kt",
           "unexpectedBehaviour": false
         },
         {
-<<<<<<< HEAD
-          "specVersion": "0.1-155",
-=======
-          "specVersion": "0.1-152",
->>>>>>> 75fd9dc4
+          "specVersion": "0.1-152",
           "casesNumber": 0,
           "description": "Top level sealed",
           "path": "compiler/testData/diagnostics/tests/when/TopLevelSealed.kt",
           "unexpectedBehaviour": false
         },
         {
-<<<<<<< HEAD
-          "specVersion": "0.1-155",
-=======
-          "specVersion": "0.1-152",
->>>>>>> 75fd9dc4
+          "specVersion": "0.1-152",
           "casesNumber": 0,
           "description": "Else on nullable enum",
           "path": "compiler/testData/diagnostics/tests/when/ElseOnNullableEnum.kt",
           "unexpectedBehaviour": false
         },
         {
-<<<<<<< HEAD
-          "specVersion": "0.1-155",
-=======
-          "specVersion": "0.1-152",
->>>>>>> 75fd9dc4
+          "specVersion": "0.1-152",
           "casesNumber": 0,
           "description": "Else on nullable enum with smart cast",
           "path": "compiler/testData/diagnostics/tests/when/ElseOnNullableEnumWithSmartCast.kt",
@@ -1028,286 +744,182 @@
           "unexpectedBehaviour": false
         },
         {
-<<<<<<< HEAD
-          "specVersion": "0.1-155",
-=======
-          "specVersion": "0.1-152",
->>>>>>> 75fd9dc4
+          "specVersion": "0.1-152",
           "casesNumber": 0,
           "description": "Annotated when statement",
           "path": "compiler/testData/diagnostics/tests/when/AnnotatedWhenStatement.kt",
           "unexpectedBehaviour": false
         },
         {
-<<<<<<< HEAD
-          "specVersion": "0.1-155",
-=======
-          "specVersion": "0.1-152",
->>>>>>> 75fd9dc4
+          "specVersion": "0.1-152",
           "casesNumber": 0,
           "description": "Exhaustive platform enum else",
           "path": "compiler/testData/diagnostics/tests/when/ExhaustivePlatformEnumElse.kt",
           "unexpectedBehaviour": false
         },
         {
-<<<<<<< HEAD
-          "specVersion": "0.1-155",
-=======
-          "specVersion": "0.1-152",
->>>>>>> 75fd9dc4
+          "specVersion": "0.1-152",
           "casesNumber": 0,
           "description": "Kt9929",
           "path": "compiler/testData/diagnostics/tests/when/kt9929.kt",
           "unexpectedBehaviour": false
         },
         {
-<<<<<<< HEAD
-          "specVersion": "0.1-155",
-=======
-          "specVersion": "0.1-152",
->>>>>>> 75fd9dc4
+          "specVersion": "0.1-152",
           "casesNumber": 0,
           "description": "Branch false bypass",
           "path": "compiler/testData/diagnostics/tests/when/BranchFalseBypass.kt",
           "unexpectedBehaviour": false
         },
         {
-<<<<<<< HEAD
-          "specVersion": "0.1-155",
-=======
-          "specVersion": "0.1-152",
->>>>>>> 75fd9dc4
+          "specVersion": "0.1-152",
           "casesNumber": 0,
           "description": "Exhaustive with nullability check before",
           "path": "compiler/testData/diagnostics/tests/when/ExhaustiveWithNullabilityCheckBefore.kt",
           "unexpectedBehaviour": false
         },
         {
-<<<<<<< HEAD
-          "specVersion": "0.1-155",
-=======
-          "specVersion": "0.1-152",
->>>>>>> 75fd9dc4
+          "specVersion": "0.1-152",
           "casesNumber": 0,
           "description": "Exhaustive with nullability check else",
           "path": "compiler/testData/diagnostics/tests/when/ExhaustiveWithNullabilityCheckElse.kt",
           "unexpectedBehaviour": false
         },
         {
-<<<<<<< HEAD
-          "specVersion": "0.1-155",
-=======
-          "specVersion": "0.1-152",
->>>>>>> 75fd9dc4
+          "specVersion": "0.1-152",
           "casesNumber": 0,
           "description": "Kt4434",
           "path": "compiler/testData/diagnostics/tests/when/kt4434.kt",
           "unexpectedBehaviour": false
         },
         {
-<<<<<<< HEAD
-          "specVersion": "0.1-155",
-=======
-          "specVersion": "0.1-152",
->>>>>>> 75fd9dc4
+          "specVersion": "0.1-152",
           "casesNumber": 0,
           "description": "Duplicated labels",
           "path": "compiler/testData/diagnostics/tests/when/DuplicatedLabels.kt",
           "unexpectedBehaviour": false
         },
         {
-<<<<<<< HEAD
-          "specVersion": "0.1-155",
-=======
-          "specVersion": "0.1-152",
->>>>>>> 75fd9dc4
+          "specVersion": "0.1-152",
           "casesNumber": 0,
           "description": "Kt10811",
           "path": "compiler/testData/diagnostics/tests/when/kt10811.kt",
           "unexpectedBehaviour": false
         },
         {
-<<<<<<< HEAD
-          "specVersion": "0.1-155",
-=======
-          "specVersion": "0.1-152",
->>>>>>> 75fd9dc4
+          "specVersion": "0.1-152",
           "casesNumber": 0,
           "description": "Exhaustive platform enum statement",
           "path": "compiler/testData/diagnostics/tests/when/ExhaustivePlatformEnumStatement.kt",
           "unexpectedBehaviour": false
         },
         {
-<<<<<<< HEAD
-          "specVersion": "0.1-155",
-=======
-          "specVersion": "0.1-152",
->>>>>>> 75fd9dc4
+          "specVersion": "0.1-152",
           "casesNumber": 0,
           "description": "Exhaustive platform enum",
           "path": "compiler/testData/diagnostics/tests/when/ExhaustivePlatformEnum.kt",
           "unexpectedBehaviour": false
         },
         {
-<<<<<<< HEAD
-          "specVersion": "0.1-155",
-=======
-          "specVersion": "0.1-152",
->>>>>>> 75fd9dc4
+          "specVersion": "0.1-152",
           "casesNumber": 0,
           "description": "Comma in when condition without argument",
           "path": "compiler/testData/diagnostics/tests/when/CommaInWhenConditionWithoutArgument.kt",
           "unexpectedBehaviour": false
         },
         {
-<<<<<<< HEAD
-          "specVersion": "0.1-155",
-=======
-          "specVersion": "0.1-152",
->>>>>>> 75fd9dc4
+          "specVersion": "0.1-152",
           "casesNumber": 0,
           "description": "Exhaustive nullable",
           "path": "compiler/testData/diagnostics/tests/when/ExhaustiveNullable.kt",
           "unexpectedBehaviour": false
         },
         {
-<<<<<<< HEAD
-          "specVersion": "0.1-155",
-=======
-          "specVersion": "0.1-152",
->>>>>>> 75fd9dc4
+          "specVersion": "0.1-152",
           "casesNumber": 0,
           "description": "Branch false bypass else",
           "path": "compiler/testData/diagnostics/tests/when/BranchFalseBypassElse.kt",
           "unexpectedBehaviour": false
         },
         {
-<<<<<<< HEAD
-          "specVersion": "0.1-155",
-=======
-          "specVersion": "0.1-152",
->>>>>>> 75fd9dc4
+          "specVersion": "0.1-152",
           "casesNumber": 0,
           "description": "Exhaustive initialization",
           "path": "compiler/testData/diagnostics/tests/when/ExhaustiveInitialization.kt",
           "unexpectedBehaviour": false
         },
         {
-<<<<<<< HEAD
-          "specVersion": "0.1-155",
-=======
-          "specVersion": "0.1-152",
->>>>>>> 75fd9dc4
+          "specVersion": "0.1-152",
           "casesNumber": 0,
           "description": "Exhaustive with nullability check",
           "path": "compiler/testData/diagnostics/tests/when/ExhaustiveWithNullabilityCheck.kt",
           "unexpectedBehaviour": false
         },
         {
-<<<<<<< HEAD
-          "specVersion": "0.1-155",
-=======
-          "specVersion": "0.1-152",
->>>>>>> 75fd9dc4
+          "specVersion": "0.1-152",
           "casesNumber": 0,
           "description": "Exhaustive with nullability check boolean",
           "path": "compiler/testData/diagnostics/tests/when/ExhaustiveWithNullabilityCheckBoolean.kt",
           "unexpectedBehaviour": false
         },
         {
-<<<<<<< HEAD
-          "specVersion": "0.1-155",
-=======
-          "specVersion": "0.1-152",
->>>>>>> 75fd9dc4
+          "specVersion": "0.1-152",
           "casesNumber": 0,
           "description": "Exhaustive platform enum annotated",
           "path": "compiler/testData/diagnostics/tests/when/ExhaustivePlatformEnumAnnotated.kt",
           "unexpectedBehaviour": false
         },
         {
-<<<<<<< HEAD
-          "specVersion": "0.1-155",
-=======
-          "specVersion": "0.1-152",
->>>>>>> 75fd9dc4
+          "specVersion": "0.1-152",
           "casesNumber": 0,
           "description": "No else when statement",
           "path": "compiler/testData/diagnostics/tests/when/NoElseWhenStatement.kt",
           "unexpectedBehaviour": false
         },
         {
-<<<<<<< HEAD
-          "specVersion": "0.1-155",
-=======
-          "specVersion": "0.1-152",
->>>>>>> 75fd9dc4
+          "specVersion": "0.1-152",
           "casesNumber": 0,
           "description": "Kt10809",
           "path": "compiler/testData/diagnostics/tests/when/kt10809.kt",
           "unexpectedBehaviour": false
         },
         {
-<<<<<<< HEAD
-          "specVersion": "0.1-155",
-=======
-          "specVersion": "0.1-152",
->>>>>>> 75fd9dc4
+          "specVersion": "0.1-152",
           "casesNumber": 0,
           "description": "Kt10439",
           "path": "compiler/testData/diagnostics/tests/when/kt10439.kt",
           "unexpectedBehaviour": false
         },
         {
-<<<<<<< HEAD
-          "specVersion": "0.1-155",
-=======
-          "specVersion": "0.1-152",
->>>>>>> 75fd9dc4
+          "specVersion": "0.1-152",
           "casesNumber": 0,
           "description": "Non exhaustive boolean nullable",
           "path": "compiler/testData/diagnostics/tests/when/NonExhaustiveBooleanNullable.kt",
           "unexpectedBehaviour": false
         },
         {
-<<<<<<< HEAD
-          "specVersion": "0.1-155",
-=======
-          "specVersion": "0.1-152",
->>>>>>> 75fd9dc4
+          "specVersion": "0.1-152",
           "casesNumber": 0,
           "description": "Exhaustive no initialization",
           "path": "compiler/testData/diagnostics/tests/when/ExhaustiveNoInitialization.kt",
           "unexpectedBehaviour": false
         },
         {
-<<<<<<< HEAD
-          "specVersion": "0.1-155",
-=======
-          "specVersion": "0.1-152",
->>>>>>> 75fd9dc4
+          "specVersion": "0.1-152",
           "casesNumber": 0,
           "description": "Exhaustive return throw",
           "path": "compiler/testData/diagnostics/tests/when/ExhaustiveReturnThrow.kt",
           "unexpectedBehaviour": false
         },
         {
-<<<<<<< HEAD
-          "specVersion": "0.1-155",
-=======
-          "specVersion": "0.1-152",
->>>>>>> 75fd9dc4
+          "specVersion": "0.1-152",
           "casesNumber": 0,
           "description": "Exhaustive return",
           "path": "compiler/testData/diagnostics/tests/when/ExhaustiveReturn.kt",
           "unexpectedBehaviour": false
         },
         {
-<<<<<<< HEAD
-          "specVersion": "0.1-155",
-=======
-          "specVersion": "0.1-152",
->>>>>>> 75fd9dc4
+          "specVersion": "0.1-152",
           "casesNumber": 0,
           "description": "Exhaustive platform enum null",
           "path": "compiler/testData/diagnostics/tests/when/ExhaustivePlatformEnumNull.kt",
@@ -1320,22 +932,14 @@
     "pos": {
       "2": [
         {
-<<<<<<< HEAD
-          "specVersion": "0.1-155",
-=======
-          "specVersion": "0.1-152",
->>>>>>> 75fd9dc4
+          "specVersion": "0.1-152",
           "casesNumber": 0,
           "description": "Annotated when statement",
           "path": "compiler/testData/diagnostics/tests/when/AnnotatedWhenStatement.kt",
           "unexpectedBehaviour": false
         },
         {
-<<<<<<< HEAD
-          "specVersion": "0.1-155",
-=======
-          "specVersion": "0.1-152",
->>>>>>> 75fd9dc4
+          "specVersion": "0.1-152",
           "casesNumber": 0,
           "description": "No else when statement",
           "path": "compiler/testData/diagnostics/tests/when/NoElseWhenStatement.kt",
@@ -1344,44 +948,28 @@
       ],
       "1": [
         {
-<<<<<<< HEAD
-          "specVersion": "0.1-155",
-=======
-          "specVersion": "0.1-152",
->>>>>>> 75fd9dc4
+          "specVersion": "0.1-152",
           "casesNumber": 0,
           "description": "Duplicated labels",
           "path": "compiler/testData/diagnostics/tests/when/DuplicatedLabels.kt",
           "unexpectedBehaviour": false
         },
         {
-<<<<<<< HEAD
-          "specVersion": "0.1-155",
-=======
-          "specVersion": "0.1-152",
->>>>>>> 75fd9dc4
+          "specVersion": "0.1-152",
           "casesNumber": 0,
           "description": "Kt9972",
           "path": "compiler/testData/diagnostics/tests/when/kt9972.kt",
           "unexpectedBehaviour": false
         },
         {
-<<<<<<< HEAD
-          "specVersion": "0.1-155",
-=======
-          "specVersion": "0.1-152",
->>>>>>> 75fd9dc4
+          "specVersion": "0.1-152",
           "casesNumber": 0,
           "description": "Kt10809",
           "path": "compiler/testData/diagnostics/tests/when/kt10809.kt",
           "unexpectedBehaviour": false
         },
         {
-<<<<<<< HEAD
-          "specVersion": "0.1-155",
-=======
-          "specVersion": "0.1-152",
->>>>>>> 75fd9dc4
+          "specVersion": "0.1-152",
           "casesNumber": 0,
           "description": "Kt10439",
           "path": "compiler/testData/diagnostics/tests/when/kt10439.kt",
@@ -1392,110 +980,70 @@
     "neg": {
       "2": [
         {
-<<<<<<< HEAD
-          "specVersion": "0.1-155",
-=======
-          "specVersion": "0.1-152",
->>>>>>> 75fd9dc4
+          "specVersion": "0.1-152",
           "casesNumber": 0,
           "description": "Non exhaustive warning null",
           "path": "compiler/testData/diagnostics/tests/when/NonExhaustiveWarningNull.kt",
           "unexpectedBehaviour": false
         },
         {
-<<<<<<< HEAD
-          "specVersion": "0.1-155",
-=======
-          "specVersion": "0.1-152",
->>>>>>> 75fd9dc4
+          "specVersion": "0.1-152",
           "casesNumber": 0,
           "description": "No else returned unit",
           "path": "compiler/testData/diagnostics/tests/when/NoElseReturnedUnit.kt",
           "unexpectedBehaviour": false
         },
         {
-<<<<<<< HEAD
-          "specVersion": "0.1-155",
-=======
-          "specVersion": "0.1-152",
->>>>>>> 75fd9dc4
+          "specVersion": "0.1-152",
           "casesNumber": 0,
           "description": "No else expected unit",
           "path": "compiler/testData/diagnostics/tests/when/NoElseExpectedUnit.kt",
           "unexpectedBehaviour": false
         },
         {
-<<<<<<< HEAD
-          "specVersion": "0.1-155",
-=======
-          "specVersion": "0.1-152",
->>>>>>> 75fd9dc4
+          "specVersion": "0.1-152",
           "casesNumber": 0,
           "description": "Non exhaustive warning",
           "path": "compiler/testData/diagnostics/tests/when/NonExhaustiveWarning.kt",
           "unexpectedBehaviour": false
         },
         {
-<<<<<<< HEAD
-          "specVersion": "0.1-155",
-=======
-          "specVersion": "0.1-152",
->>>>>>> 75fd9dc4
+          "specVersion": "0.1-152",
           "casesNumber": 0,
           "description": "No else returned coercion to unit",
           "path": "compiler/testData/diagnostics/tests/when/NoElseReturnedCoercionToUnit.kt",
           "unexpectedBehaviour": false
         },
         {
-<<<<<<< HEAD
-          "specVersion": "0.1-155",
-=======
-          "specVersion": "0.1-152",
->>>>>>> 75fd9dc4
+          "specVersion": "0.1-152",
           "casesNumber": 0,
           "description": "Non exhaustive warning for sealed class",
           "path": "compiler/testData/diagnostics/tests/when/NonExhaustiveWarningForSealedClass.kt",
           "unexpectedBehaviour": false
         },
         {
-<<<<<<< HEAD
-          "specVersion": "0.1-155",
-=======
-          "specVersion": "0.1-152",
->>>>>>> 75fd9dc4
+          "specVersion": "0.1-152",
           "casesNumber": 0,
           "description": "No else returned from lambda expected int",
           "path": "compiler/testData/diagnostics/tests/when/NoElseReturnedFromLambdaExpectedInt.kt",
           "unexpectedBehaviour": false
         },
         {
-<<<<<<< HEAD
-          "specVersion": "0.1-155",
-=======
-          "specVersion": "0.1-152",
->>>>>>> 75fd9dc4
+          "specVersion": "0.1-152",
           "casesNumber": 0,
           "description": "Non exhaustive with nullability check",
           "path": "compiler/testData/diagnostics/tests/when/NonExhaustiveWithNullabilityCheck.kt",
           "unexpectedBehaviour": false
         },
         {
-<<<<<<< HEAD
-          "specVersion": "0.1-155",
-=======
-          "specVersion": "0.1-152",
->>>>>>> 75fd9dc4
+          "specVersion": "0.1-152",
           "casesNumber": 0,
           "description": "No else no expected type",
           "path": "compiler/testData/diagnostics/tests/when/NoElseNoExpectedType.kt",
           "unexpectedBehaviour": false
         },
         {
-<<<<<<< HEAD
-          "specVersion": "0.1-155",
-=======
-          "specVersion": "0.1-152",
->>>>>>> 75fd9dc4
+          "specVersion": "0.1-152",
           "casesNumber": 0,
           "description": "No else returned non unit",
           "path": "compiler/testData/diagnostics/tests/when/NoElseReturnedNonUnit.kt",

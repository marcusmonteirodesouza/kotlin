--- conflicted
+++ resolved
@@ -16,7 +16,6 @@
 
 package org.jetbrains.jet.cli.jvm.compiler;
 
-import com.google.common.collect.Lists;
 import com.intellij.core.JavaCoreEnvironment;
 import com.intellij.lang.java.JavaParserDefinition;
 import com.intellij.mock.MockApplication;
@@ -39,16 +38,15 @@
 import java.io.File;
 import java.net.URL;
 import java.net.URLClassLoader;
+import java.util.ArrayList;
 import java.util.List;
 
 /**
  * @author yole
  */
 public class JetCoreEnvironment extends JavaCoreEnvironment {
-    private final List<JetFile> sourceFiles = Lists.newArrayList();
+    private final List<JetFile> sourceFiles = new ArrayList<JetFile>();
 
-<<<<<<< HEAD
-=======
     @NotNull
     private final CompilerDependencies compilerDependencies;
 
@@ -63,53 +61,25 @@
         registerFileType(JetFileType.INSTANCE, "jet");
         registerParserDefinition(new JavaParserDefinition());
         registerParserDefinition(new JetParserDefinition());
->>>>>>> eeafd06c
-
-    @NotNull
-    public static JetCoreEnvironment getCoreEnvironmentForJVM(@NotNull Disposable disposable,
-            @NotNull CompilerDependencies compilerDependencies) {
-        JetCoreEnvironment coreEnvironment = new JetCoreEnvironment(disposable);
-
-        CompilerSpecialMode compilerSpecialMode = compilerDependencies.getCompilerSpecialMode();
-
-        coreEnvironment.addToClasspath(compilerDependencies.getJdkJar());
-
-        if (compilerSpecialMode.includeJdkHeaders()) {
-            for (VirtualFile root : compilerDependencies.getJdkHeaderRoots()) {
-                coreEnvironment.addLibraryRoot(root);
-            }
-        }
-        if (compilerSpecialMode.includeKotlinRuntime()) {
-<<<<<<< HEAD
-            for (VirtualFile root : compilerDependencies.getRuntimeRoots()) {
-                coreEnvironment.addLibraryRoot(root);
-            }
-=======
-            addToClasspath(compilerDependencies.getRuntimeJar());
->>>>>>> eeafd06c
-        }
-        return coreEnvironment;
-    }
-
-    @NotNull
-    public static JetCoreEnvironment getCoreEnvironmentForJS(@NotNull Disposable disposable) {
-        return new JetCoreEnvironment(disposable);
-    }
-
-    private JetCoreEnvironment(Disposable parentDisposable) {
-        super(parentDisposable);
-        registerFileType(JetFileType.INSTANCE, "kt");
-        registerFileType(JetFileType.INSTANCE, "kts");
-        registerFileType(JetFileType.INSTANCE, "ktm");
-        registerFileType(JetFileType.INSTANCE, "jet");
-        registerParserDefinition(new JavaParserDefinition());
-        registerParserDefinition(new JetParserDefinition());
 
 
         myProject.registerService(JetFilesProvider.class, new CliJetFilesProvider(this));
         Extensions.getArea(myProject)
                 .getExtensionPoint(PsiElementFinder.EP_NAME)
                 .registerExtension(new JavaElementFinder(myProject));
+
+        CompilerSpecialMode compilerSpecialMode = compilerDependencies.getCompilerSpecialMode();
+
+        addToClasspath(compilerDependencies.getJdkJar());
+
+        if (compilerSpecialMode.includeJdkHeaders()) {
+            for (VirtualFile root : compilerDependencies.getJdkHeaderRoots()) {
+                addLibraryRoot(root);
+            }
+        }
+        if (compilerSpecialMode.includeKotlinRuntime()) {
+            addToClasspath(compilerDependencies.getRuntimeJar());
+        }
 
         JetStandardLibrary.initialize(getProject());
     }
@@ -119,7 +89,7 @@
     }
 
     private void addSources(File file) {
-        if (file.isDirectory()) {
+        if(file.isDirectory()) {
             File[] files = file.listFiles();
             if (files != null) {
                 for (File child : files) {
@@ -131,7 +101,7 @@
             VirtualFile fileByPath = getLocalFileSystem().findFileByPath(file.getAbsolutePath());
             if (fileByPath != null) {
                 PsiFile psiFile = PsiManager.getInstance(getProject()).findFile(fileByPath);
-                if (psiFile instanceof JetFile) {
+                if(psiFile instanceof JetFile) {
                     sourceFiles.add((JetFile)psiFile);
                 }
             }
@@ -139,7 +109,7 @@
     }
 
     public void addSources(VirtualFile vFile) {
-        if (vFile.isDirectory()) {
+        if  (vFile.isDirectory())  {
             for (VirtualFile virtualFile : vFile.getChildren()) {
                 addSources(virtualFile);
             }
@@ -155,9 +125,8 @@
     }
 
     public void addSources(String path) {
-        if (path == null) {
+        if(path == null)
             return;
-        }
 
         VirtualFile vFile = getLocalFileSystem().findFileByPath(path);
         if (vFile == null) {
@@ -176,16 +145,14 @@
 
     public void addToClasspathFromClassLoader(ClassLoader loader) {
         ClassLoader parent = loader.getParent();
-        if (parent != null) {
+        if(parent != null)
             addToClasspathFromClassLoader(parent);
-        }
 
-        if (loader instanceof URLClassLoader) {
-            for (URL url : ((URLClassLoader)loader).getURLs()) {
+        if(loader instanceof URLClassLoader) {
+            for (URL url : ((URLClassLoader) loader).getURLs()) {
                 File file = new File(url.getPath());
-                if (file.exists() && (!file.isFile() || file.getPath().endsWith(".jar"))) {
+                if(file.exists() && (!file.isFile() || file.getPath().endsWith(".jar")))
                     addToClasspath(file);
-                }
             }
         }
     }
